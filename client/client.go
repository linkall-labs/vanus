// Copyright 2022 Linkall Inc.
//
// Licensed under the Apache License, Version 2.0 (the "License");
// you may not use this file except in compliance with the License.
// You may obtain a copy of the License at
//
//    http://www.apache.org/licenses/LICENSE-2.0
//
// Unless required by applicable law or agreed to in writing, software
// distributed under the License is distributed on an "AS IS" BASIS,
// WITHOUT WARRANTIES OR CONDITIONS OF ANY KIND, either express or implied.
// See the License for the specific language governing permissions and
// limitations under the License.

//go:generate mockgen -source=client.go -destination=mock_client.go -package=client
package client

import (
	// standard libraries.
	"context"
	"errors"
	"sync"

	// first-party libraries.
	"github.com/vanus-labs/vanus/observability/log"
	"github.com/vanus-labs/vanus/observability/tracing"
	"github.com/vanus-labs/vanus/pkg/cluster"
	"google.golang.org/grpc/credentials/insecure"

	// this project.
	eb "github.com/vanus-labs/vanus/client/internal/eventbus"
	"github.com/vanus-labs/vanus/client/pkg/api"
	"github.com/vanus-labs/vanus/client/pkg/eventbus"
)

type client struct {
	endpoints []string
	cache     sync.Map

	mu     sync.RWMutex
	tracer *tracing.Tracer
}

func (c *client) Eventbus(ctx context.Context, opts ...api.EventbusOption) (api.Eventbus, error) {
	_, span := c.tracer.Start(ctx, "EventbusService")
	defer span.End()

	defaultOpts := api.DefaultEventbusOptions()
	for _, apply := range opts {
		apply(defaultOpts)
	}

	err := GetEventbusIDIfNotSet(ctx, c.endpoints, defaultOpts)
	if err != nil {
<<<<<<< HEAD
		log.Error(ctx, "get eventbus id failed", map[string]interface{}{
			log.KeyError:    err,
			"eventbus_name": defaultOpts.Name,
			"eventbus_id":   defaultOpts.ID,
		})
		return nil, err
=======
		log.Error(ctx).Err(err).
			Str("eventbus_name", defaultOpts.Name).
			Uint64("eventbus_id", defaultOpts.ID).
			Msg("get eventbus id failed")
		return nil
>>>>>>> a5859a82
	}

	bus := func() api.Eventbus {
		if value, ok := c.cache.Load(defaultOpts.ID); ok {
			value.(*eventbus.Eventbus).Acquire()
			return value.(api.Eventbus)
		} else {
			return nil
		}
	}()

	if bus == nil {
		c.mu.Lock()
		defer c.mu.Unlock()
		if value, ok := c.cache.Load(defaultOpts.ID); ok { // double check
			return value.(api.Eventbus), nil
		} else {
			cfg := &eb.Config{
				Endpoints: c.endpoints,
				ID:        defaultOpts.ID,
			}
			newEventbus := eventbus.NewEventbus(cfg, c.close)
			newEventbus.Acquire()
			c.cache.Store(defaultOpts.ID, newEventbus)
			return newEventbus, nil
		}
	}
	return bus, nil
}

func (c *client) Disconnect(ctx context.Context) {
	c.cache.Range(func(key, value interface{}) bool {
		value.(api.Eventbus).Close(ctx)
		return true
	})
}

func (c *client) close(id uint64) {
	c.cache.Delete(id)
}

func Connect(endpoints []string) api.Client {
	if len(endpoints) == 0 {
		return nil
	}
	return &client{
		endpoints: endpoints,
	}
}

func GetEventbusIDIfNotSet(ctx context.Context, endpoints []string, opts *api.EventbusOptions) error {
	// the eventbus id does not exist, get the eventbus id first
	if opts.ID == uint64(0) {
		if opts.Name == "" {
			return errors.New("either eventbus name or id must be set")
		}
		// get eventbus id from name
		s := cluster.NewClusterController(endpoints, insecure.NewCredentials()).EventbusService()
		metaEventbus, err := s.GetSystemEventbusByName(ctx, opts.Name)
		if err != nil {
			return err
		}
		opts.ID = metaEventbus.Id
	}
	return nil
}<|MERGE_RESOLUTION|>--- conflicted
+++ resolved
@@ -52,20 +52,11 @@
 
 	err := GetEventbusIDIfNotSet(ctx, c.endpoints, defaultOpts)
 	if err != nil {
-<<<<<<< HEAD
-		log.Error(ctx, "get eventbus id failed", map[string]interface{}{
-			log.KeyError:    err,
-			"eventbus_name": defaultOpts.Name,
-			"eventbus_id":   defaultOpts.ID,
-		})
-		return nil, err
-=======
 		log.Error(ctx).Err(err).
 			Str("eventbus_name", defaultOpts.Name).
 			Uint64("eventbus_id", defaultOpts.ID).
 			Msg("get eventbus id failed")
-		return nil
->>>>>>> a5859a82
+		return nil, err
 	}
 
 	bus := func() api.Eventbus {
