// Copyright 2022 Linkall Inc.
//
// Licensed under the Apache License, Version 2.0 (the "License");
// you may not use this file except in compliance with the License.
// You may obtain a copy of the License at
//
//    http://www.apache.org/licenses/LICENSE-2.0
//
// Unless required by applicable law or agreed to in writing, software
// distributed under the License is distributed on an "AS IS" BASIS,
// WITHOUT WARRANTIES OR CONDITIONS OF ANY KIND, either express or implied.
// See the License for the specific language governing permissions and
// limitations under the License.

//go:generate mockgen -source=client.go  -destination=mock_client.go -package=api
package api

import (
	"context"
	ce "github.com/cloudevents/sdk-go/v2"
	"github.com/linkall-labs/vanus/proto/pkg/cloudevents"
)

type Eventbus interface {
	Writer(opts ...WriteOption) BusWriter
	Reader(opts ...ReadOption) BusReader

	GetLog(ctx context.Context, logID uint64, opts ...LogOption) (Eventlog, error)
	ListLog(ctx context.Context, opts ...LogOption) ([]Eventlog, error)
	Close(ctx context.Context)
}

type BusWriter interface {
	AppendOne(ctx context.Context, event *ce.Event, opts ...WriteOption) (eid string, err error)
<<<<<<< HEAD
	AppendMany(ctx context.Context, events []*ce.Event, opts ...WriteOption) (eid []string, err error)
=======
	AppendMany(ctx context.Context, events []*ce.Event, opts ...WriteOption) (eid string, err error)
	AppendBatch(ctx context.Context, events *cloudevents.CloudEventBatch, opts ...WriteOption) (err error)
>>>>>>> b3f905fe
}

type BusReader interface {
	Read(ctx context.Context, opts ...ReadOption) ([]*ce.Event, int64, uint64, error)
	ReadStream(ctx context.Context, opts ...ReadOption) ([]*ce.Event, int64, uint64, error)
}

type Eventlog interface {
	ID() uint64
	EarliestOffset(ctx context.Context) (int64, error)
	LatestOffset(ctx context.Context) (int64, error)
	Length(ctx context.Context) (int64, error)
	QueryOffsetByTime(ctx context.Context, timestamp int64) (int64, error)
}<|MERGE_RESOLUTION|>--- conflicted
+++ resolved
@@ -17,6 +17,7 @@
 
 import (
 	"context"
+
 	ce "github.com/cloudevents/sdk-go/v2"
 	"github.com/linkall-labs/vanus/proto/pkg/cloudevents"
 )
@@ -32,12 +33,8 @@
 
 type BusWriter interface {
 	AppendOne(ctx context.Context, event *ce.Event, opts ...WriteOption) (eid string, err error)
-<<<<<<< HEAD
 	AppendMany(ctx context.Context, events []*ce.Event, opts ...WriteOption) (eid []string, err error)
-=======
-	AppendMany(ctx context.Context, events []*ce.Event, opts ...WriteOption) (eid string, err error)
 	AppendBatch(ctx context.Context, events *cloudevents.CloudEventBatch, opts ...WriteOption) (err error)
->>>>>>> b3f905fe
 }
 
 type BusReader interface {
