--- conflicted
+++ resolved
@@ -17,6 +17,7 @@
 
 import (
 	"context"
+
 	ce "github.com/cloudevents/sdk-go/v2"
 	"github.com/linkall-labs/vanus/proto/pkg/cloudevents"
 )
@@ -31,14 +32,9 @@
 }
 
 type BusWriter interface {
-<<<<<<< HEAD
-	AppendOne(ctx context.Context, event *ce.Event, opts ...WriteOption) (string, error)
-	AppendMany(ctx context.Context, events []*ce.Event, opts ...WriteOption) ([]string, error)
-=======
 	AppendOne(ctx context.Context, event *ce.Event, opts ...WriteOption) (eid string, err error)
-	AppendMany(ctx context.Context, events []*ce.Event, opts ...WriteOption) (eid string, err error)
+	AppendMany(ctx context.Context, events []*ce.Event, opts ...WriteOption) (err error)
 	AppendBatch(ctx context.Context, events *cloudevents.CloudEventBatch, opts ...WriteOption) (err error)
->>>>>>> 11573479
 }
 
 type BusReader interface {
