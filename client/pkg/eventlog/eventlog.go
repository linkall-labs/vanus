--- conflicted
+++ resolved
@@ -18,6 +18,7 @@
 import (
 	// standard libraries.
 	"context"
+
 	"github.com/linkall-labs/vanus/proto/pkg/cloudevents"
 
 	// third-party libraries.
@@ -50,12 +51,8 @@
 
 	Close(ctx context.Context)
 
-<<<<<<< HEAD
 	Append(ctx context.Context, event *ce.Event) (eid string, err error)
-=======
-	Append(ctx context.Context, event *ce.Event) (off int64, err error)
 	AppendMany(ctx context.Context, events *cloudevents.CloudEventBatch) (off int64, err error)
->>>>>>> 11573479
 }
 
 type LogReader interface {
