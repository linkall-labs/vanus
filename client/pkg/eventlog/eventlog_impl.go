// Copyright 2022 Linkall Inc.
//
// Licensed under the Apache License, Version 2.0 (the "License");
// you may not use this file except in compliance with the License.
// You may obtain a copy of the License at
//
//    http://www.apache.org/licenses/LICENSE-2.0
//
// Unless required by applicable law or agreed to in writing, software
// distributed under the License is distributed on an "AS IS" BASIS,
// WITHOUT WARRANTIES OR CONDITIONS OF ANY KIND, either express or implied.
// See the License for the specific language governing permissions and
// limitations under the License.

package eventlog

import (
	// standard libraries.
	"context"
	"github.com/linkall-labs/vanus/proto/pkg/cloudevents"
	"io"
	"sort"
	"sync"
	"time"

	"github.com/linkall-labs/vanus/observability/tracing"
	"go.opentelemetry.io/otel/trace"

	// third-party libraries.
	ce "github.com/cloudevents/sdk-go/v2"

	// this project.
	el "github.com/linkall-labs/vanus/client/internal/vanus/eventlog"
	"github.com/linkall-labs/vanus/client/pkg/record"
	vlog "github.com/linkall-labs/vanus/observability/log"
	"github.com/linkall-labs/vanus/pkg/errors"
)

const (
	defaultRetryTimes = 10
	pollingThreshold  = 200 // in milliseconds.
	pollingPostSpan   = 100 // in milliseconds.
)

func NewEventLog(cfg *el.Config) Eventlog {
	log := &eventlog{
		cfg:         cfg,
		nameService: el.NewNameService(cfg.Endpoints),
		tracer: tracing.NewTracer("pkg.eventlog.impl",
			trace.SpanKindClient),
	}

	log.writableWatcher = WatchWritableSegment(log)
	log.readableWatcher = WatchReadableSegments(log)

	go func() {
		ch := log.writableWatcher.Chan()
		for {
			r, ok := <-ch
			if !ok {
				vlog.Debug(context.Background(), "eventlog quits writable watcher", map[string]interface{}{
					"eventlog": log.cfg.ID,
				})
				break
			}

			ctx, span := log.tracer.Start(context.Background(), "updateReadableSegmentsTask")
			if r != nil {
				log.updateWritableSegment(ctx, r)
			}

			log.writableWatcher.Wakeup()
			span.End()
		}
	}()
	log.writableWatcher.Start()

	go func() {
		ch := log.readableWatcher.Chan()
		for {
			rs, ok := <-ch
			if !ok {
				vlog.Debug(context.Background(), "eventlog quits readable watcher", map[string]interface{}{
					"eventlog": log.cfg.ID,
				})
				break
			}
			ctx, span := log.tracer.Start(context.Background(), "updateReadableSegmentsTask")
			if rs != nil {
				log.updateReadableSegments(ctx, rs)
			}

			log.readableWatcher.Wakeup()
			span.End()
		}
	}()
	log.readableWatcher.Start()

	return log
}

type eventlog struct {
	cfg         *el.Config
	nameService *el.NameService

	writableWatcher *WritableSegmentWatcher
	writableSegment *segment
	writableMu      sync.RWMutex

	readableWatcher  *ReadableSegmentsWatcher
	readableSegments []*segment
	readableMu       sync.RWMutex
	tracer           *tracing.Tracer
}

// make sure eventlog implements eventlog.EventLog.
var _ Eventlog = (*eventlog)(nil)

func (l *eventlog) ID() uint64 {
	return l.cfg.ID
}

func (l *eventlog) Close(ctx context.Context) {
	l.writableWatcher.Close()
	l.readableWatcher.Close()

	if l.writableSegment != nil {
		l.writableSegment.Close(ctx)
	}
	for _, segment := range l.readableSegments {
		segment.Close(ctx)
	}
}

func (l *eventlog) Writer() LogWriter {
	w := &logWriter{
		elog: l,
	}
	return w
}

func (l *eventlog) Reader(cfg ReaderConfig) LogReader {
	r := &logReader{
		elog: l,
		pos:  0,
		cfg:  cfg,
	}
	return r
}

func (l *eventlog) EarliestOffset(ctx context.Context) (int64, error) {
	rs, err := l.nameService.LookupReadableSegments(ctx, l.cfg.ID)
	if err != nil {
		return 0, err
	}
	if len(rs) == 0 {
		return 0, errors.ErrNotReadable.WithMessage("no readable segment")
	}
	return rs[0].StartOffset, nil
}

func (l *eventlog) LatestOffset(ctx context.Context) (int64, error) {
	rs, err := l.nameService.LookupReadableSegments(ctx, l.cfg.ID)
	if err != nil {
		return 0, err
	}
	if len(rs) == 0 {
		return 0, errors.ErrNotReadable.WithMessage("no readable segment")
	}
	return rs[len(rs)-1].EndOffset, nil
}

func (l *eventlog) Length(ctx context.Context) (int64, error) {
	// TODO(kai.jiangkai)
	return 0, nil
}

func (l *eventlog) QueryOffsetByTime(ctx context.Context, timestamp int64) (int64, error) {
	t := time.UnixMilli(timestamp)
	// get all segments
	var target *segment
	segs := l.fetchReadableSegments(ctx)

	if len(segs) == 0 {
		return -1, nil
	}

	if segs[0].firstEventBornAt.After(t) {
		return segs[0].startOffset, nil
	}

	if segs[len(segs)-1].lastEventBornAt.Before(t) {
		// the target offset maybe in newer segment, refresh immediately
		l.refreshReadableSegments(ctx)
		segs = l.fetchReadableSegments(ctx)
	}

	for idx := range segs {
		s := segs[idx]
		if !t.Before(s.firstEventBornAt) && !t.After(s.lastEventBornAt) {
			target = s
			break
		}
	}

	if target == nil {
		target = segs[len(segs)-1]
	}

	return target.LookupOffset(ctx, t)
}

func (l *eventlog) updateWritableSegment(ctx context.Context, r *record.Segment) {
	if l.writableSegment != nil {
		if l.writableSegment.ID() == r.ID {
			_ = l.writableSegment.Update(ctx, r, true)
			return
		}
	}

	segment, err := newSegment(ctx, r, true)
	if err != nil {
		vlog.Error(context.Background(), "new segment failed", map[string]interface{}{
			vlog.KeyError: err,
		})
		return
	}

	l.writableMu.Lock()
	defer l.writableMu.Unlock()

	l.writableSegment = segment
}

func (l *eventlog) selectWritableSegment(ctx context.Context) (*segment, error) {
	segment := l.fetchWritableSegment(ctx)
	if segment == nil {
		return nil, errors.ErrNotWritable.WithMessage("no writable segment")
	}
	return segment, nil
}

func (l *eventlog) fetchWritableSegment(ctx context.Context) *segment {
	l.writableMu.RLock()
	defer l.writableMu.RUnlock()

	if l.writableSegment == nil || !l.writableSegment.Writable() {
		// refresh
		func() {
			l.writableMu.RUnlock()
			defer l.writableMu.RLock()
			l.refreshWritableSegment(ctx)
		}()
	}

	return l.writableSegment
}

func (l *eventlog) refreshWritableSegment(ctx context.Context) {
	_ = l.writableWatcher.Refresh(ctx)
}

func (l *eventlog) updateReadableSegments(ctx context.Context, rs []*record.Segment) {
	segments := make([]*segment, 0, len(rs))
	for _, r := range rs {
		// TODO: find
		segment := func() *segment {
			for _, s := range l.readableSegments {
				if s.ID() == r.ID {
					return s
				}
			}
			return nil
		}()
		var err error
		if segment == nil {
			segment, err = newSegment(ctx, r, false)
		} else {
			err = segment.Update(ctx, r, false)
		}
		if err != nil {
			// FIXME: create or update segment failed
			continue
		}
		segments = append(segments, segment)
	}

	l.writableMu.Lock()
	defer l.writableMu.Unlock()

	l.readableSegments = segments
}

func (l *eventlog) selectReadableSegment(ctx context.Context, offset int64) (*segment, error) {
	segments := l.fetchReadableSegments(ctx)
	if len(segments) == 0 {
		return nil, errors.ErrNotReadable.WithMessage("no readable segment")
	}
	// TODO: make sure the segments are in order.
	n := sort.Search(len(segments), func(i int) bool {
		return segments[i].EndOffset() > offset
	})
	if n < len(segments) {
		return segments[n], nil
	}
	if offset < segments[0].StartOffset() {
		return nil, errors.ErrOffsetUnderflow
	}
	if offset == segments[len(segments)-1].EndOffset() {
		return nil, errors.ErrOffsetOnEnd
	}
	return nil, errors.ErrOffsetOverflow
}

func (l *eventlog) fetchReadableSegments(ctx context.Context) []*segment {
	l.readableMu.RLock()
	defer l.readableMu.RUnlock()

	if len(l.readableSegments) == 0 {
		l.readableMu.RUnlock()
		// refresh
		l.refreshReadableSegments(ctx)
		l.readableMu.RLock()
	}

	return l.readableSegments
}

func (l *eventlog) refreshReadableSegments(ctx context.Context) {
	_ = l.readableWatcher.Refresh(ctx)
}

var (
	_ LogWriter = &logWriter{}
)

// logWriter is the writer of eventlog.
//
// Append is thread-safety.
type logWriter struct {
	elog *eventlog
	cur  *segment
	mu   sync.RWMutex
}

func (w *logWriter) AppendMany(ctx context.Context, events *cloudevents.CloudEventBatch) (off int64, err error) {
	retryTimes := defaultRetryTimes
	for i := 1; i <= retryTimes; i++ {
		offset, err := w.doAppendBatch(ctx, events)
		if err == nil {
			return offset, nil
		}
		vlog.Warning(ctx, "failed to Append", map[string]interface{}{
			vlog.KeyError: err,
			"offset":      offset,
		})
		if errors.Is(err, errors.ErrSegmentFull) {
			if i < retryTimes {
				continue
			}
		}
		return -1, err
	}

	return -1, errors.ErrUnknown
}

func (w *logWriter) Log() Eventlog {
	return w.elog
}

func (w *logWriter) Close(ctx context.Context) {
	// TODO: by jiangkai, 2022.10.19
}

func (w *logWriter) Append(ctx context.Context, event *ce.Event) (int64, error) {
	// TODO: async for throughput
	retryTimes := defaultRetryTimes
	for i := 1; i <= retryTimes; i++ {
		offset, err := w.doAppend(ctx, event)
		if err == nil {
			return offset, nil
		}
		vlog.Warning(ctx, "append failed", map[string]interface{}{
			vlog.KeyError: err,
			"offset":      offset,
		})
		if errors.Is(err, errors.ErrFull) {
			vlog.Warning(ctx, "segment is full, retry", map[string]interface{}{
				vlog.KeyError: err,
				"retry_times": i,
			})
			if i < retryTimes {
				continue
			}
		}
		return -1, err
	}
	return -1, errors.ErrUnknown
}

func (w *logWriter) doAppend(ctx context.Context, event *ce.Event) (int64, error) {
	segment, err := w.selectWritableSegment(ctx)
	if err != nil {
		return -1, err
	}
	offset, err := segment.Append(ctx, event)
	if err != nil {
		if errors.Is(err, errors.ErrFull) {
			segment.SetNotWritable()
		}
		return -1, err
	}
	return offset, nil
}

<<<<<<< HEAD
func (w *logWriter) AppendManyStream(ctx context.Context, events []*ce.Event) ([]int64, error) {
	// TODO: async for throughput
	retryTimes := defaultRetryTimes
	for i := 1; i <= retryTimes; i++ {
		offsets, err := w.doSyncAppendStream(ctx, events)
		if err == nil {
			return offsets, nil
		}
		vlog.Warning(ctx, "append failed", map[string]interface{}{
			vlog.KeyError: err,
			"offsets":     offsets,
		})
		if errors.Is(err, errors.ErrFull) {
			vlog.Warning(ctx, "segment is full, retry", map[string]interface{}{
				vlog.KeyError: err,
				"retry_times": i,
			})
			if i < retryTimes {
				continue
			}
		}
		return nil, err
	}
	return nil, errors.ErrUnknown
}

func (w *logWriter) doSyncAppendStream(ctx context.Context, events []*ce.Event) ([]int64, error) {
	segment, err := w.selectWritableSegment(ctx)
	if err != nil {
		return nil, err
	}
	offsets, err := segment.AppendManyStream(ctx, events)
	if err != nil {
		if errors.Is(err, errors.ErrFull) {
			segment.SetNotWritable()
		}
		return nil, err
	}
	return offsets, nil
=======
func (w *logWriter) doAppendBatch(ctx context.Context, event *cloudevents.CloudEventBatch) (int64, error) {
	segment, err := w.selectWritableSegment(ctx)
	if err != nil {
		return -1, err
	}
	offset, err := segment.AppendBatch(ctx, event)
	if err != nil {
		if errors.Is(err, errors.ErrSegmentFull) {
			segment.SetNotWritable()
		}
		return -1, err
	}
	return offset, nil
>>>>>>> b3f905fe
}

func (w *logWriter) selectWritableSegment(ctx context.Context) (*segment, error) {
	segment := func() *segment {
		w.mu.RLock()
		defer w.mu.RUnlock()
		if w.cur != nil && w.cur.Writable() {
			return w.cur
		}
		return nil
	}()

	if segment == nil {
		w.mu.Lock()
		defer w.mu.Unlock()

		segment = w.cur
		if segment == nil || !segment.Writable() { // double check
			var err error
			segment, err = w.elog.selectWritableSegment(ctx)
			if err != nil {
				return nil, err
			}
			w.cur = segment
		}
	}

	return segment, nil
}

type logReader struct {
	elog *eventlog
	pos  int64
	cur  *segment
	mu   sync.RWMutex
	cfg  ReaderConfig
}

func (r *logReader) Log() Eventlog {
	return r.elog
}

func (r *logReader) Close(ctx context.Context) {
	// TODO: by jiangkai, 2022.10.19
}

func (r *logReader) Read(ctx context.Context, size int16) ([]*ce.Event, error) {
	segment, err := r.selectReadableSegment(ctx)
	if err != nil {
		return nil, err
	}

	events, err := segment.Read(ctx, r.pos, size, uint32(r.pollingTimeout(ctx)))
	if err != nil {
		if errors.Is(err, errors.ErrOffsetOverflow) {
			r.elog.refreshReadableSegments(ctx)
			if r.switchSegment(ctx) {
				return nil, errors.ErrTryAgain
			}
		}
		return nil, err
	}

	r.pos += int64(len(events))
	if r.pos == segment.EndOffset() {
		r.switchSegment(ctx)
	}

	return events, nil
}

func (r *logReader) ReadStream(ctx context.Context, size int16) ([]*ce.Event, error) {
	segment, err := r.selectReadableSegment(ctx)
	if err != nil {
		return nil, err
	}

	events, err := segment.ReadStream(ctx, r.pos, size, uint32(r.pollingTimeout(ctx)))
	if err != nil {
		if errors.Is(err, errors.ErrOffsetOverflow) {
			r.elog.refreshReadableSegments(ctx)
			if r.switchSegment(ctx) {
				return nil, errors.ErrTryAgain
			}
		}
		return nil, err
	}

	r.pos += int64(len(events))
	if r.pos == segment.EndOffset() {
		r.switchSegment(ctx)
	}

	return events, nil
}

func (r *logReader) selectReadableSegment(ctx context.Context) (*segment, error) {
	segment := func() *segment {
		r.mu.RLock()
		defer r.mu.RUnlock()
		return r.cur
	}()

	if segment == nil {
		r.mu.Lock()
		defer r.mu.Unlock()

		segment = r.cur
		if segment == nil { // double check
			var err error
			segment, err := r.elog.selectReadableSegment(ctx, r.pos)
			if errors.Is(err, errors.ErrOffsetOnEnd) {
				r.elog.refreshReadableSegments(ctx)
				segment, err = r.elog.selectReadableSegment(ctx, r.pos)
			}
			if err != nil {
				return nil, err
			}
			r.cur = segment
		}
	}

	return segment, nil
}

func (r *logReader) pollingTimeout(ctx context.Context) int64 {
	if r.cfg.PollingTimeout == 0 {
		return 0
	}
	if dl, ok := ctx.Deadline(); ok {
		switch timeout := time.Until(dl).Milliseconds() - pollingPostSpan; {
		case timeout < pollingThreshold:
			return 0
		case timeout < r.cfg.PollingTimeout:
			return timeout
		}
	}
	return r.cfg.PollingTimeout
}

func (r *logReader) switchSegment(ctx context.Context) bool {
	// switch to next segment
	segment, err := r.elog.selectReadableSegment(ctx, r.pos)
	if err != nil {
		r.cur = nil
		return false
	}
	r.cur = segment
	return true
}

func (r *logReader) Seek(ctx context.Context, offset int64, whence int) (int64, error) {
	// TODO
	if whence == io.SeekStart {
		r.pos = offset
		r.cur = nil
		return offset, nil
	}
	return -1, errors.ErrInvalidRequest.WithMessage("seek whence values not supported")
}<|MERGE_RESOLUTION|>--- conflicted
+++ resolved
@@ -17,11 +17,12 @@
 import (
 	// standard libraries.
 	"context"
-	"github.com/linkall-labs/vanus/proto/pkg/cloudevents"
 	"io"
 	"sort"
 	"sync"
 	"time"
+
+	"github.com/linkall-labs/vanus/proto/pkg/cloudevents"
 
 	"github.com/linkall-labs/vanus/observability/tracing"
 	"go.opentelemetry.io/otel/trace"
@@ -354,7 +355,7 @@
 			vlog.KeyError: err,
 			"offset":      offset,
 		})
-		if errors.Is(err, errors.ErrSegmentFull) {
+		if errors.Is(err, errors.ErrFull) {
 			if i < retryTimes {
 				continue
 			}
@@ -414,7 +415,6 @@
 	return offset, nil
 }
 
-<<<<<<< HEAD
 func (w *logWriter) AppendManyStream(ctx context.Context, events []*ce.Event) ([]int64, error) {
 	// TODO: async for throughput
 	retryTimes := defaultRetryTimes
@@ -454,7 +454,8 @@
 		return nil, err
 	}
 	return offsets, nil
-=======
+}
+
 func (w *logWriter) doAppendBatch(ctx context.Context, event *cloudevents.CloudEventBatch) (int64, error) {
 	segment, err := w.selectWritableSegment(ctx)
 	if err != nil {
@@ -462,13 +463,12 @@
 	}
 	offset, err := segment.AppendBatch(ctx, event)
 	if err != nil {
-		if errors.Is(err, errors.ErrSegmentFull) {
+		if errors.Is(err, errors.ErrFull) {
 			segment.SetNotWritable()
 		}
 		return -1, err
 	}
 	return offset, nil
->>>>>>> b3f905fe
 }
 
 func (w *logWriter) selectWritableSegment(ctx context.Context) (*segment, error) {
