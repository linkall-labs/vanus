// Copyright 2022 Linkall Inc.
//
// Licensed under the Apache License, Version 2.0 (the "License");
// you may not use this file except in compliance with the License.
// You may obtain a copy of the License at
//
//     http://www.apache.org/licenses/LICENSE-2.0
//
// Unless required by applicable law or agreed to in writing, software
// distributed under the License is distributed on an "AS IS" BASIS,
// WITHOUT WARRANTIES OR CONDITIONS OF ANY KIND, either express or implied.
// See the License for the specific language governing permissions and
// limitations under the License.

package trigger

import (
	"context"
	stdErr "errors"
	"fmt"
	"io"
	"os"
	"sync"
	"time"

	embedetcd "github.com/linkall-labs/embed-etcd"
	eb "github.com/linkall-labs/vanus/client"
	"github.com/linkall-labs/vanus/internal/controller/trigger/metadata"
	"github.com/linkall-labs/vanus/internal/controller/trigger/secret"
	"github.com/linkall-labs/vanus/internal/controller/trigger/storage"
	"github.com/linkall-labs/vanus/internal/controller/trigger/subscription"
	"github.com/linkall-labs/vanus/internal/controller/trigger/validation"
	"github.com/linkall-labs/vanus/internal/controller/trigger/worker"
	"github.com/linkall-labs/vanus/internal/convert"
	"github.com/linkall-labs/vanus/internal/primitive"
	"github.com/linkall-labs/vanus/internal/primitive/vanus"
	"github.com/linkall-labs/vanus/observability/log"
	"github.com/linkall-labs/vanus/observability/metrics"
	"github.com/linkall-labs/vanus/pkg/cluster"
	"github.com/linkall-labs/vanus/pkg/errors"
	"github.com/linkall-labs/vanus/pkg/util"
	ctrlpb "github.com/linkall-labs/vanus/proto/pkg/controller"
	"github.com/linkall-labs/vanus/proto/pkg/meta"
	"google.golang.org/grpc/credentials/insecure"
	"google.golang.org/protobuf/types/known/emptypb"
)

var (
	_ ctrlpb.TriggerControllerServer = &controller{}
)

const (
	defaultGcSubscriptionInterval = time.Second * 10
)

func NewController(config Config, member embedetcd.Member) *controller {
	ctrl := &controller{
		config:                config,
		member:                member,
		needCleanSubscription: map[vanus.ID]string{},
		state:                 primitive.ServerStateCreated,
		cl:                    cluster.NewClusterController(config.ControllerAddr, insecure.NewCredentials()),
		ebClient:              eb.Connect(config.ControllerAddr),
	}
	ctrl.ctx, ctrl.stopFunc = context.WithCancel(context.Background())
	return ctrl
}

type controller struct {
	config                Config
	member                embedetcd.Member
	storage               storage.Storage
	secretStorage         secret.Storage
	subscriptionManager   subscription.Manager
	workerManager         worker.Manager
	scheduler             *worker.SubscriptionScheduler
	needCleanSubscription map[vanus.ID]string
	lock                  sync.Mutex
	membershipMutex       sync.Mutex
	isLeader              bool
	ctx                   context.Context
	stopFunc              context.CancelFunc
	state                 primitive.ServerState
	cl                    cluster.Cluster
	ebClient              eb.Client
}

func (ctrl *controller) CommitOffset(ctx context.Context,
	request *ctrlpb.CommitOffsetRequest) (*ctrlpb.CommitOffsetResponse, error) {
	if ctrl.state != primitive.ServerStateRunning {
		return nil, errors.ErrServerNotRunning
	}
	resp := new(ctrlpb.CommitOffsetResponse)
	for _, subInfo := range request.SubscriptionInfo {
		if len(subInfo.Offsets) == 0 {
			continue
		}
		id := vanus.ID(subInfo.SubscriptionId)
		offsets := convert.FromPbOffsetInfos(subInfo.Offsets)
		err := ctrl.subscriptionManager.SaveOffset(ctx, id, offsets, request.ForceCommit)
		if err != nil {
			resp.FailSubscriptionId = append(resp.FailSubscriptionId, subInfo.SubscriptionId)
			log.Warning(ctx, "commit offset error", map[string]interface{}{
				log.KeyError:          err,
				log.KeySubscriptionID: id,
			})
		}
	}
	return resp, nil
}

func (ctrl *controller) ResetOffsetToTimestamp(ctx context.Context,
	request *ctrlpb.ResetOffsetToTimestampRequest) (*ctrlpb.ResetOffsetToTimestampResponse, error) {
	if ctrl.state != primitive.ServerStateRunning {
		return nil, errors.ErrServerNotRunning
	}
	if request.Timestamp == 0 {
		return nil, errors.ErrInvalidRequest.WithMessage("timestamp is invalid")
	}
	subID := vanus.ID(request.SubscriptionId)
	sub := ctrl.subscriptionManager.GetSubscription(ctx, subID)
	if sub == nil {
		return nil, errors.ErrResourceNotFound.WithMessage("subscription not exist")
	}
<<<<<<< HEAD
	if sub.Phase != metadata.SubscriptionPhaseRunning {
		return nil, errors.ErrResourceNotReady.WithMessage("subscription is not running")
=======
	if sub.Phase != metadata.SubscriptionPhaseStopped {
		return nil, errors.ErrResourceCanNotOp.WithMessage("subscription must be disable can reset offset")
>>>>>>> 6b23e5a2
	}
	offsets, err := ctrl.subscriptionManager.ResetOffsetByTimestamp(ctx, subID, request.Timestamp)
	if err != nil {
		return nil, errors.ErrInternal.WithMessage("reset offset by timestamp error").Wrap(err)
	}
	return &ctrlpb.ResetOffsetToTimestampResponse{
		Offsets: convert.ToPbOffsetInfos(offsets),
	}, nil
}

func (ctrl *controller) CreateSubscription(ctx context.Context,
	request *ctrlpb.CreateSubscriptionRequest) (*meta.Subscription, error) {
	if ctrl.state != primitive.ServerStateRunning {
		return nil, errors.ErrServerNotRunning
	}
	err := validation.ValidateSubscriptionRequest(ctx, request.Subscription)
	if err != nil {
		log.Info(ctx, "create subscription validate fail", map[string]interface{}{
			log.KeyError: err,
		})
		return nil, err
	}
	sub := convert.FromPbSubscriptionRequest(request.Subscription)
	sub.ID, err = vanus.NewID()
	sub.CreatedAt = time.Now()
	sub.UpdatedAt = time.Now()
	if err != nil {
		return nil, err
	}
	if request.Subscription.Disable {
		sub.Phase = metadata.SubscriptionPhaseStopped
	} else {
		sub.Phase = metadata.SubscriptionPhaseCreated
	}
	err = ctrl.subscriptionManager.AddSubscription(ctx, sub)
	if err != nil {
		return nil, err
	}
	if !request.Subscription.Disable {
		ctrl.scheduler.EnqueueNormalSubscription(sub.ID)
	}
	resp := convert.ToPbSubscription(sub, nil)
	return resp, nil
}

func (ctrl *controller) UpdateSubscription(ctx context.Context,
	request *ctrlpb.UpdateSubscriptionRequest) (*meta.Subscription, error) {
	if ctrl.state != primitive.ServerStateRunning {
		return nil, errors.ErrServerNotRunning
	}
	subID := vanus.ID(request.Id)
	sub := ctrl.subscriptionManager.GetSubscription(ctx, subID)
	if sub == nil {
		return nil, errors.ErrResourceNotFound.WithMessage("subscription not exist")
	}
	if sub.Phase != metadata.SubscriptionPhaseStopped {
		return nil, errors.ErrResourceCanNotOp.WithMessage("subscription must be disabled can update")
	}
	if err := validation.ValidateSubscriptionRequest(ctx, request.Subscription); err != nil {
		return nil, err
	}
	if request.Subscription.EventBus != sub.EventBus {
		return nil, errors.ErrInvalidRequest.WithMessage("can not change eventbus")
	}
	if request.Subscription.Config != nil {
		if request.Subscription.Config.DeadLetterEventbus != sub.Config.DeadLetterEventbus {
			return nil, errors.ErrInvalidRequest.WithMessage("can not change dead letter eventbus")
		}
	}
	update := convert.FromPbSubscriptionRequest(request.Subscription)
	transChange := 0
	if !sub.Transformer.Exist() && update.Transformer.Exist() {
		transChange = 1
	} else if sub.Transformer.Exist() && !update.Transformer.Exist() {
		transChange = -1
	}
	change := sub.Update(update)
	if !change {
		return nil, errors.ErrInvalidRequest.WithMessage("no change")
	}
	sub.UpdatedAt = time.Now()
	if err := ctrl.subscriptionManager.UpdateSubscription(ctx, sub); err != nil {
		return nil, err
	}
	if transChange != 0 {
		metrics.SubscriptionTransformerGauge.WithLabelValues(sub.EventBus).Add(float64(transChange))
	}
	resp := convert.ToPbSubscription(sub, nil)
	return resp, nil
}

func (ctrl *controller) DeleteSubscription(ctx context.Context,
	request *ctrlpb.DeleteSubscriptionRequest) (*emptypb.Empty, error) {
	if ctrl.state != primitive.ServerStateRunning {
		return nil, errors.ErrServerNotRunning
	}
	subID := vanus.ID(request.Id)
	sub := ctrl.subscriptionManager.GetSubscription(ctx, subID)
	if sub != nil {
		sub.Phase = metadata.SubscriptionPhaseToDelete
		err := ctrl.subscriptionManager.UpdateSubscription(ctx, sub)
		if err != nil {
			return nil, err
		}
		go func(subID vanus.ID, addr string) {
			err := ctrl.gcSubscription(ctrl.ctx, subID, addr)
			if err != nil {
				ctrl.lock.Lock()
				defer ctrl.lock.Unlock()
				ctrl.needCleanSubscription[subID] = addr
			}
		}(subID, sub.TriggerWorker)
	}
	return &emptypb.Empty{}, nil
}

func (ctrl *controller) DisableSubscription(ctx context.Context,
	request *ctrlpb.DisableSubscriptionRequest) (*emptypb.Empty, error) {
	if ctrl.state != primitive.ServerStateRunning {
		return nil, errors.ErrServerNotStart
	}
	subID := vanus.ID(request.Id)
	sub := ctrl.subscriptionManager.GetSubscription(ctx, subID)
	if sub == nil {
		return nil, errors.ErrResourceNotFound.WithMessage(fmt.Sprintf("subscrption %d not exist", subID))
	}
	if sub.Phase == metadata.SubscriptionPhaseStopped {
		return nil, errors.ErrResourceCanNotOp.WithMessage("subscription is disable")
	}
	if sub.Phase == metadata.SubscriptionPhaseStopping {
		return nil, errors.ErrResourceCanNotOp.WithMessage("subscription is disabling")
	}
	sub.Phase = metadata.SubscriptionPhaseStopping
	err := ctrl.subscriptionManager.UpdateSubscription(ctx, sub)
	if err != nil {
		return nil, err
	}
	ctrl.scheduler.EnqueueSubscription(sub.ID)
	return &emptypb.Empty{}, nil
}

func (ctrl *controller) ResumeSubscription(ctx context.Context,
	request *ctrlpb.ResumeSubscriptionRequest) (*emptypb.Empty, error) {
	if ctrl.state != primitive.ServerStateRunning {
		return nil, errors.ErrServerNotStart
	}
	subID := vanus.ID(request.Id)
	sub := ctrl.subscriptionManager.GetSubscription(ctx, subID)
	if sub == nil {
		return nil, errors.ErrResourceNotFound.WithMessage(fmt.Sprintf("subscrption %d not exist", subID))
	}
	if sub.Phase != metadata.SubscriptionPhaseStopped {
		return nil, errors.ErrResourceCanNotOp.WithMessage("subscription is not disable")
	}
	sub.Phase = metadata.SubscriptionPhasePending
	err := ctrl.subscriptionManager.UpdateSubscription(ctx, sub)
	if err != nil {
		return nil, err
	}
	ctrl.scheduler.EnqueueSubscription(sub.ID)
	return &emptypb.Empty{}, nil
}

func (ctrl *controller) GetSubscription(ctx context.Context,
	request *ctrlpb.GetSubscriptionRequest) (*meta.Subscription, error) {
	if ctrl.state != primitive.ServerStateRunning {
		return nil, errors.ErrServerNotRunning
	}
	sub := ctrl.subscriptionManager.GetSubscription(ctx, vanus.ID(request.Id))
	if sub == nil {
		return nil, errors.ErrResourceNotFound.WithMessage("subscription not exist")
	}
	offsets, _ := ctrl.subscriptionManager.GetOffset(ctx, sub.ID)
	resp := convert.ToPbSubscription(sub, offsets)
	return resp, nil
}

func (ctrl *controller) TriggerWorkerHeartbeat(
	heartbeat ctrlpb.TriggerController_TriggerWorkerHeartbeatServer) error {
	ctx := ctrl.ctx
	for {
		select {
		case <-ctx.Done():
			_ = heartbeat.SendAndClose(&ctrlpb.TriggerWorkerHeartbeatResponse{})
			return nil
		default:
		}
		if !ctrl.member.IsLeader() {
			_ = heartbeat.SendAndClose(&ctrlpb.TriggerWorkerHeartbeatResponse{})
			return nil
		}
		req, err := heartbeat.Recv()
		if err != nil {
			if !stdErr.Is(err, io.EOF) {
				log.Warning(ctx, "heartbeat recv error", map[string]interface{}{log.KeyError: err})
			}
			log.Info(ctx, "heartbeat close", nil)
			return nil
		}
		log.Debug(ctx, "heartbeat", map[string]interface{}{
			log.KeyTriggerWorkerAddr: req.Address,
			"subscriptionInfo":       req.SubscriptionInfo,
		})
		err = ctrl.triggerWorkerHeartbeatRequest(ctx, req)
		if err != nil {
			return err
		}
	}
}

func (ctrl *controller) triggerWorkerHeartbeatRequest(ctx context.Context,
	req *ctrlpb.TriggerWorkerHeartbeatRequest) error {
	now := time.Now()
	for _, subInfo := range req.SubscriptionInfo {
		subscriptionID := vanus.ID(subInfo.SubscriptionId)
		err := ctrl.subscriptionManager.Heartbeat(ctx, subscriptionID, req.Address, now)
		if err != nil {
			log.Warning(ctx, "heartbeat subscription heartbeat error", map[string]interface{}{
				log.KeyError:             err,
				log.KeyTriggerWorkerAddr: req.Address,
				log.KeySubscriptionID:    subscriptionID,
			})
		}
	}
	err := ctrl.workerManager.UpdateTriggerWorkerInfo(ctx, req.Address)
	if err != nil {
		log.Info(context.Background(), "unknown trigger worker", map[string]interface{}{
			log.KeyTriggerWorkerAddr: req.Address,
		})
		return errors.ErrResourceNotFound.WithMessage("unknown trigger worker")
	}
	for _, subInfo := range req.SubscriptionInfo {
		if len(subInfo.Offsets) == 0 {
			continue
		}
		offsets := convert.FromPbOffsetInfos(subInfo.Offsets)
		err = ctrl.subscriptionManager.SaveOffset(ctx, vanus.ID(subInfo.SubscriptionId), offsets, false)
		if err != nil {
			log.Warning(ctx, "heartbeat commit offset error", map[string]interface{}{
				log.KeyError:          err,
				log.KeySubscriptionID: subInfo.SubscriptionId,
			})
		}
	}
	return nil
}

func (ctrl *controller) RegisterTriggerWorker(ctx context.Context,
	request *ctrlpb.RegisterTriggerWorkerRequest) (*ctrlpb.RegisterTriggerWorkerResponse, error) {
	log.Info(ctx, "register trigger worker", map[string]interface{}{
		log.KeyTriggerWorkerAddr: request.Address,
	})
	err := ctrl.workerManager.AddTriggerWorker(ctx, request.Address)
	if err != nil {
		log.Warning(ctx, "register trigger worker error", map[string]interface{}{
			"addr":       request.Address,
			log.KeyError: err,
		})
		return nil, err
	}
	return &ctrlpb.RegisterTriggerWorkerResponse{}, nil
}

func (ctrl *controller) UnregisterTriggerWorker(ctx context.Context,
	request *ctrlpb.UnregisterTriggerWorkerRequest) (*ctrlpb.UnregisterTriggerWorkerResponse, error) {
	log.Info(ctx, "unregister trigger worker", map[string]interface{}{
		log.KeyTriggerWorkerAddr: request.Address,
	})

	ctrl.workerManager.RemoveTriggerWorker(context.TODO(), request.Address)
	return &ctrlpb.UnregisterTriggerWorkerResponse{}, nil
}

func (ctrl *controller) ListSubscription(ctx context.Context,
	_ *emptypb.Empty) (*ctrlpb.ListSubscriptionResponse, error) {
	subscriptions := ctrl.subscriptionManager.ListSubscription(ctx)
	list := make([]*meta.Subscription, 0, len(subscriptions))
	for _, sub := range subscriptions {
		offsets, _ := ctrl.subscriptionManager.GetOffset(ctx, sub.ID)
		list = append(list, convert.ToPbSubscription(sub, offsets))
	}
	return &ctrlpb.ListSubscriptionResponse{Subscription: list}, nil
}

// gcSubscription before delete subscription,need
//
// 1.trigger worker remove subscription
// 2.delete offset
// 3.delete subscription .
func (ctrl *controller) gcSubscription(ctx context.Context, id vanus.ID, addr string) error {
	tWorker := ctrl.workerManager.GetTriggerWorker(addr)
	if tWorker != nil {
		err := tWorker.UnAssignSubscription(id)
		if err != nil {
			return err
		}
	}
	err := ctrl.subscriptionManager.DeleteSubscription(ctx, id)
	if err != nil {
		return err
	}
	return nil
}

func (ctrl *controller) gcSubscriptions(ctx context.Context) {
	util.UntilWithContext(ctx, func(ctx context.Context) {
		ctrl.lock.Lock()
		defer ctrl.lock.Unlock()
		for ID, addr := range ctrl.needCleanSubscription {
			err := ctrl.gcSubscription(ctx, ID, addr)
			if err == nil {
				delete(ctrl.needCleanSubscription, ID)
			}
		}
	}, defaultGcSubscriptionInterval)
}

func (ctrl *controller) requeueSubscription(ctx context.Context, id vanus.ID, addr string) error {
	sub := ctrl.subscriptionManager.GetSubscription(ctx, id)
	if sub == nil {
		return nil
	}
	if sub.TriggerWorker != addr {
		// data is not consistent, record
		log.Error(ctx, "requeue subscription invalid", map[string]interface{}{
			log.KeyTriggerWorkerAddr: sub.TriggerWorker,
			"runningAddr":            addr,
		})
	}
	metrics.CtrlTriggerGauge.WithLabelValues(sub.TriggerWorker).Dec()
	sub.TriggerWorker = ""
	sub.Phase = metadata.SubscriptionPhasePending
	err := ctrl.subscriptionManager.UpdateSubscription(ctx, sub)
	if err != nil {
		return err
	}
	ctrl.scheduler.EnqueueSubscription(id)
	return nil
}

func (ctrl *controller) init(ctx context.Context) error {
	ctrl.initTriggerSystemEventbus()
	err := ctrl.subscriptionManager.Init(ctx)
	if err != nil {
		return err
	}
	err = ctrl.workerManager.Init(ctx)
	if err != nil {
		return err
	}
	// restart,need reschedule
	for _, sub := range ctrl.subscriptionManager.ListSubscription(ctx) {
		switch sub.Phase {
		case metadata.SubscriptionPhaseCreated:
			ctrl.scheduler.EnqueueNormalSubscription(sub.ID)
		case metadata.SubscriptionPhasePending, metadata.SubscriptionPhaseStopping:
			ctrl.scheduler.EnqueueSubscription(sub.ID)
		case metadata.SubscriptionPhaseToDelete:
			ctrl.needCleanSubscription[sub.ID] = sub.TriggerWorker
		}
	}
	return nil
}

func (ctrl *controller) membershipChangedProcessor(ctx context.Context,
	event embedetcd.MembershipChangedEvent) error {
	ctrl.membershipMutex.Lock()
	defer ctrl.membershipMutex.Unlock()
	switch event.Type {
	case embedetcd.EventBecomeLeader:
		if ctrl.isLeader {
			return nil
		}
		log.Info(context.TODO(), "trigger become leader", nil)
		err := ctrl.init(ctx)
		if err != nil {
			_err := ctrl.stop(ctx)
			if _err != nil {
				log.Error(ctx, "controller stop has error", map[string]interface{}{
					log.KeyError: _err,
				})
			}
			log.Error(ctx, "controller init has error", map[string]interface{}{
				log.KeyError: err,
			})
			return err
		}
		ctrl.workerManager.Start()
		ctrl.subscriptionManager.Start()
		ctrl.scheduler.Run()
		go ctrl.gcSubscriptions(ctx)
		ctrl.state = primitive.ServerStateRunning
		ctrl.isLeader = true
	case embedetcd.EventBecomeFollower:
		if !ctrl.isLeader {
			return nil
		}
		log.Info(context.TODO(), "become flower", nil)
		_err := ctrl.stop(ctx)
		if _err != nil {
			log.Error(ctx, "controller stop has error", map[string]interface{}{
				log.KeyError: _err,
			})
		}
	}
	return nil
}

func (ctrl *controller) stop(_ context.Context) error {
	ctrl.member.ResignIfLeader()
	ctrl.state = primitive.ServerStateStopping
	ctrl.stopFunc()
	ctrl.scheduler.Stop()
	ctrl.workerManager.Stop()
	ctrl.subscriptionManager.Stop()
	ctrl.storage.Close()
	ctrl.state = primitive.ServerStateStopped
	return nil
}

func (ctrl *controller) Start() error {
	s, err := storage.NewStorage(ctrl.config.Storage)
	if err != nil {
		return err
	}
	ctrl.storage = s
	secretStorage, err := storage.NewSecretStorage(ctrl.config.Storage, ctrl.config.SecretEncryptionSalt)
	if err != nil {
		return err
	}
	ctrl.secretStorage = secretStorage
	ctrl.subscriptionManager = subscription.NewSubscriptionManager(ctrl.storage, ctrl.secretStorage, ctrl.ebClient)
	ctrl.workerManager = worker.NewTriggerWorkerManager(worker.Config{}, ctrl.storage,
		ctrl.subscriptionManager, ctrl.requeueSubscription)
	ctrl.scheduler = worker.NewSubscriptionScheduler(ctrl.workerManager, ctrl.subscriptionManager)

	go ctrl.member.RegisterMembershipChangedProcessor(ctrl.membershipChangedProcessor)
	return nil
}

func (ctrl *controller) Stop(ctx context.Context) {
	if err := ctrl.stop(ctx); err != nil {
		log.Warning(ctx, "stop trigger controller error", map[string]interface{}{
			log.KeyError: err,
		})
	}
}

func (ctrl *controller) initTriggerSystemEventbus() {
	// avoid blocking starting
	go func() {
		ctx := context.Background()
		log.Info(ctx, "trigger controller is ready to check system eventbus", nil)
		if err := ctrl.cl.WaitForControllerReady(true); err != nil {
			log.Error(ctx, "trigger controller try to create system eventbus, "+
				"but Vanus cluster hasn't ready, exit", nil)
			os.Exit(-1)
		}

		if err := ctrl.cl.EventbusService().CreateSystemEventbusIfNotExist(ctx, primitive.RetryEventbusName,
			"System Eventbus For Trigger Service"); err != nil {
			log.Error(ctx, "failed to create RetryEventbus, exit", map[string]interface{}{
				log.KeyError: err,
			})
			os.Exit(-1)
		}

		if err := ctrl.cl.EventbusService().CreateSystemEventbusIfNotExist(ctx, primitive.DeadLetterEventbusName,
			"System Eventbus For Trigger Service"); err != nil {
			log.Error(ctx, "failed to create DeadLetterEventbus, exit", map[string]interface{}{
				log.KeyError: err,
			})
			os.Exit(-1)
		}
		log.Info(ctx, "trigger controller has finished for checking system eventbus", nil)
	}()
}<|MERGE_RESOLUTION|>--- conflicted
+++ resolved
@@ -122,13 +122,9 @@
 	if sub == nil {
 		return nil, errors.ErrResourceNotFound.WithMessage("subscription not exist")
 	}
-<<<<<<< HEAD
-	if sub.Phase != metadata.SubscriptionPhaseRunning {
-		return nil, errors.ErrResourceNotReady.WithMessage("subscription is not running")
-=======
+
 	if sub.Phase != metadata.SubscriptionPhaseStopped {
 		return nil, errors.ErrResourceCanNotOp.WithMessage("subscription must be disable can reset offset")
->>>>>>> 6b23e5a2
 	}
 	offsets, err := ctrl.subscriptionManager.ResetOffsetByTimestamp(ctx, subID, request.Timestamp)
 	if err != nil {
@@ -248,7 +244,7 @@
 func (ctrl *controller) DisableSubscription(ctx context.Context,
 	request *ctrlpb.DisableSubscriptionRequest) (*emptypb.Empty, error) {
 	if ctrl.state != primitive.ServerStateRunning {
-		return nil, errors.ErrServerNotStart
+		return nil, errors.ErrServerNotRunning
 	}
 	subID := vanus.ID(request.Id)
 	sub := ctrl.subscriptionManager.GetSubscription(ctx, subID)
@@ -273,7 +269,7 @@
 func (ctrl *controller) ResumeSubscription(ctx context.Context,
 	request *ctrlpb.ResumeSubscriptionRequest) (*emptypb.Empty, error) {
 	if ctrl.state != primitive.ServerStateRunning {
-		return nil, errors.ErrServerNotStart
+		return nil, errors.ErrServerNotRunning
 	}
 	subID := vanus.ID(request.Id)
 	sub := ctrl.subscriptionManager.GetSubscription(ctx, subID)
