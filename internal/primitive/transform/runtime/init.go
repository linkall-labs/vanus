--- conflicted
+++ resolved
@@ -53,11 +53,8 @@
 		strings.NewReplaceBetweenPositionsAction,
 		strings.NewCapitalizeSentenceAction,
 		strings.NewCheckCustomValuesAction,
-<<<<<<< HEAD
 		strings.NewSplitWithIntervalsAction,
-=======
 		strings.NewCapitalizeWordAction,
->>>>>>> 1da484d1
 		// condition
 		condition.NewConditionIfAction,
 		// array
