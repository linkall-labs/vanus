--- conflicted
+++ resolved
@@ -49,12 +49,9 @@
 		strings.NewAddPrefixAction,
 		strings.NewAddSuffixAction,
 		strings.NewReplaceWithRegexAction,
-<<<<<<< HEAD
-		strings.NewCapitalizeSentenceAction,
-=======
 		strings.NewReplaceStringAction,
 		strings.NewReplaceBetweenPositionsAction,
->>>>>>> b762f1e3
+		strings.NewCapitalizeSentenceAction,
 		// condition
 		condition.NewConditionIfAction,
 		// array
