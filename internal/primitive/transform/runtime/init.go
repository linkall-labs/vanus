--- conflicted
+++ resolved
@@ -53,12 +53,9 @@
 		strings.NewReplaceBetweenPositionsAction,
 		strings.NewCapitalizeSentenceAction,
 		strings.NewCheckCustomValuesAction,
-<<<<<<< HEAD
 		strings.NewExtractMissingAction,
-=======
 		strings.NewCapitalizeWordAction,
 		strings.NewSplitWithDelimiterAction,
->>>>>>> fb56cc76
 		// condition
 		condition.NewConditionIfAction,
 		// array
