--- conflicted
+++ resolved
@@ -47,11 +47,7 @@
 type AppendCallback = func(seqs []int64, err error)
 
 type Appender interface {
-<<<<<<< HEAD
-	Append(ctx context.Context, entries []Entry, cb func([]int64, error))
-=======
 	Append(ctx context.Context, entries []Entry, cb AppendCallback)
->>>>>>> 7e5318dd
 }
 
 type Block interface {
