--- conflicted
+++ resolved
@@ -417,10 +417,7 @@
 	}
 }
 
-<<<<<<< HEAD
-=======
 // Append implements block.Appender.
->>>>>>> 6b23e5a2
 func (a *appender) Append(ctx context.Context, entries []block.Entry, cb block.AppendCallback) {
 	span := trace.SpanFromContext(ctx)
 	span.AddEvent("store.block.raft.appender.Append() Start")
@@ -438,11 +435,7 @@
 
 	if a.actx.Archived() {
 		a.appendMu.Unlock()
-<<<<<<< HEAD
-		cb(nil, errors.ErrFull)
-=======
 		cb(nil, block.ErrFull)
->>>>>>> 6b23e5a2
 		return
 	}
 
