--- conflicted
+++ resolved
@@ -566,7 +566,6 @@
 	Convey("test timingwheelelement push back", t, func() {
 		ctx := context.Background()
 		tw := newtimingwheel(cfg())
-<<<<<<< HEAD
 		mockCtrl := NewController(t)
 		mockClient := client.NewMockClient(mockCtrl)
 		mockEventbus := eventbus.NewMockEventbus(mockCtrl)
@@ -582,18 +581,6 @@
 		ls := make([]*record.Eventlog, 1)
 		ls[0] = &record.Eventlog{
 			ID: 0,
-=======
-		mockCtrl := gomock.NewController(t)
-		mockStoreCli := kv.NewMockClient(mockCtrl)
-		mockEventlogReader := eventlog.NewMockLogReader(mockCtrl)
-		mockEventbusWriter := eventbus.NewMockBusWriter(mockCtrl)
-		mockEventbusCtrlCli := ctrlpb.NewMockEventBusControllerClient(mockCtrl)
-		tw.client = mockEventbusCtrlCli
-		tw.kvStore = mockStoreCli
-		ls := make([]*record.EventLog, 1)
-		ls[0] = &record.EventLog{
-			VRN: "testvrn",
->>>>>>> 9b3e63aa
 		}
 
 		for e := tw.twList.Front(); e != nil; e = e.Next() {
@@ -614,27 +601,11 @@
 
 		Convey("push timing message failure causes append failed", func() {
 			tw.SetLeader(true)
-<<<<<<< HEAD
 			mockEventbusCtrlCli.EXPECT().GetEventBus(Any(), Any()).Times(1).Return(nil, errors.New("test"))
 			mockEventbusCtrlCli.EXPECT().CreateEventBus(Any(), Any()).Times(1).Return(nil, nil)
 			mockEventbus.EXPECT().ListLog(Any()).AnyTimes().Return([]eventlog.Eventlog{mockEventlog}, nil)
 			mockBusReader.EXPECT().Read(Any(), Any(), Any()).AnyTimes().Return([]*ce.Event{}, int64(0), uint64(0), es.ErrOnEnd)
 			mockBusWriter.EXPECT().AppendOne(Any(), Any()).AnyTimes().Return("", errors.New("test"))
-=======
-			mockEventbusCtrlCli.EXPECT().GetEventBus(gomock.Any(), gomock.Any()).Times(1).Return(nil, errors.New("test"))
-			mockEventbusCtrlCli.EXPECT().CreateEventBus(gomock.Any(), gomock.Any()).Times(1).Return(nil, nil)
-			mockEventlogReader.EXPECT().Seek(gomock.Any(), gomock.Any(), io.SeekStart).AnyTimes().Return(int64(0), nil)
-			mockEventlogReader.EXPECT().Read(gomock.Any(), gomock.Any()).AnyTimes().Return([]*ce.Event{}, es.ErrOnEnd)
-			mockEventbusWriter.EXPECT().Append(gomock.Any(), gomock.Any()).Times(1).Return("", errors.New("test"))
-			mockStoreCli.EXPECT().Exists(gomock.Any(), gomock.Any()).AnyTimes().Return(false, nil)
-			mockStoreCli.EXPECT().Set(gomock.Any(), gomock.Any(), gomock.Any()).AnyTimes().Return(nil)
-			stub1 := StubFunc(&openBusWriter, mockEventbusWriter, nil)
-			defer stub1.Reset()
-			stub2 := StubFunc(&lookupReadableLogs, ls, nil)
-			defer stub2.Reset()
-			stub3 := StubFunc(&openLogReader, mockEventlogReader, nil)
-			defer stub3.Reset()
->>>>>>> 9b3e63aa
 			tm := newTimingMsg(ctx, event(1000))
 			twe := tw.twList.Back().Value.(*timingWheelElement)
 			result := twe.pushBack(ctx, tm)
@@ -642,16 +613,6 @@
 		})
 
 		Convey("push timing message success", func() {
-<<<<<<< HEAD
-=======
-			stub1 := StubFunc(&openBusWriter, mockEventbusWriter, nil)
-			defer stub1.Reset()
-			stub2 := StubFunc(&lookupReadableLogs, ls, nil)
-			defer stub2.Reset()
-			stub3 := StubFunc(&openLogReader, mockEventlogReader, nil)
-			defer stub3.Reset()
-			mockStoreCli.EXPECT().Exists(gomock.Any(), gomock.Any()).AnyTimes().Return(true, nil)
->>>>>>> 9b3e63aa
 			tm := newTimingMsg(ctx, event(1000))
 			twe := tw.twList.Back().Value.(*timingWheelElement)
 			result := twe.pushBack(ctx, tm)
