// Copyright 2022 Linkall Inc.
//
// Licensed under the Apache License, Version 2.0 (the "License");
// you may not use this file except in compliance with the License.
// You may obtain a copy of the License at
//
//     http://www.apache.org/licenses/LICENSE-2.0
//
// Unless required by applicable law or agreed to in writing, software
// distributed under the License is distributed on an "AS IS" BASIS,
// WITHOUT WARRANTIES OR CONDITIONS OF ANY KIND, either express or implied.
// See the License for the specific language governing permissions and
// limitations under the License.

package trigger

import (
	"context"
	"fmt"
	"testing"

	"github.com/golang/mock/gomock"
	"github.com/linkall-labs/vanus/internal/primitive"
	"github.com/linkall-labs/vanus/internal/primitive/info"
	"github.com/linkall-labs/vanus/internal/primitive/vanus"
	"github.com/linkall-labs/vanus/internal/trigger/trigger"
	"github.com/linkall-labs/vanus/proto/pkg/controller"
	. "github.com/smartystreets/goconvey/convey"
)

func testNewTrigger(t trigger.Trigger) newTrigger {
	return func(sub *primitive.Subscription, opts ...trigger.Option) trigger.Trigger {
		return t
	}
}

func TestAddSubscription(t *testing.T) {
	ctx := context.Background()
	Convey("add subscription", t, func() {
		ctrl := gomock.NewController(t)
		defer ctrl.Finish()
		tg := trigger.NewMockTrigger(ctrl)
		m := &worker{
			config:     Config{ControllerAddr: []string{"test"}},
			triggerMap: make(map[vanus.ID]trigger.Trigger),
		}
		m.newTrigger = testNewTrigger(tg)
		Convey("add subscription", func() {
			id := vanus.NewTestID()
			tg.EXPECT().Init(gomock.Any()).Return(nil)
			tg.EXPECT().Start(gomock.Any()).Return(nil)
			err := m.AddSubscription(ctx, &primitive.Subscription{
				ID: id,
			})
			So(err, ShouldBeNil)
			v, exist := m.getTrigger(id)
			So(exist, ShouldBeTrue)
			So(v, ShouldNotBeNil)
			Convey("update subscription", func() {
				tg.EXPECT().Change(gomock.Any(), gomock.Any()).Return(nil)
				err = m.AddSubscription(ctx, &primitive.Subscription{
					ID:   id,
					Sink: "http://localhost:8080",
				})
				So(err, ShouldBeNil)
			})
		})
		Convey("add subscription has error", func() {
			id := vanus.NewTestID()
			tg.EXPECT().Init(gomock.Any()).Return(nil)
			tg.EXPECT().Start(gomock.Any()).Return(fmt.Errorf("error"))
			err := m.AddSubscription(ctx, &primitive.Subscription{
				ID: id,
			})
			So(err, ShouldNotBeNil)
			v, exist := m.getTrigger(id)
			So(exist, ShouldBeFalse)
			So(v, ShouldBeNil)
		})
	})
}

func TestRemoveSubscription(t *testing.T) {
	ctx := context.Background()
	Convey("remove subscription", t, func() {
		id := vanus.NewTestID()
		ctrl := gomock.NewController(t)
		defer ctrl.Finish()
		tg := trigger.NewMockTrigger(ctrl)
		m := &worker{
			config:     Config{},
			triggerMap: make(map[vanus.ID]trigger.Trigger),
		}
		m.newTrigger = testNewTrigger(tg)

		Convey("remove no exist subscription", func() {
			v, exist := m.getTrigger(id)
			So(exist, ShouldBeFalse)
			So(v, ShouldBeNil)
			err := m.RemoveSubscription(ctx, id)
			So(err, ShouldBeNil)
		})
		Convey("remove exist subscription", func() {
			tg.EXPECT().Init(gomock.Any()).Return(nil)
			tg.EXPECT().Start(gomock.Any()).AnyTimes().Return(nil)
			err := m.AddSubscription(ctx, &primitive.Subscription{
				ID: id,
			})
			So(err, ShouldBeNil)
			v, exist := m.getTrigger(id)
			So(exist, ShouldBeTrue)
			So(v, ShouldNotBeNil)
			tg.EXPECT().Stop(gomock.Any()).Return(nil)
			err = m.RemoveSubscription(ctx, id)
			So(err, ShouldBeNil)
			v, exist = m.getTrigger(id)
			So(exist, ShouldBeFalse)
			So(v, ShouldBeNil)
		})
	})
}

func TestPauseStartSubscription(t *testing.T) {
	ctx := context.Background()
	Convey("pause subscription", t, func() {
		ctrl := gomock.NewController(t)
		defer ctrl.Finish()
		tg := trigger.NewMockTrigger(ctrl)
		m := &worker{
			config:     Config{},
			triggerMap: make(map[vanus.ID]trigger.Trigger),
		}
		m.newTrigger = testNewTrigger(tg)
		id := vanus.NewTestID()
		Convey("pause no exist subscription", func() {
			err := m.PauseSubscription(ctx, id)
			So(err, ShouldBeNil)
		})
		Convey("start no exist subscription", func() {
			err := m.StartSubscription(ctx, id)
			So(err, ShouldNotBeNil)
		})
		Convey("pause exist subscription", func() {
			tg.EXPECT().Init(gomock.Any()).AnyTimes().Return(nil)
			tg.EXPECT().Start(gomock.Any()).AnyTimes().Return(nil)
			err := m.AddSubscription(ctx, &primitive.Subscription{
				ID: id,
			})
			So(err, ShouldBeNil)
			v, exist := m.getTrigger(id)
			So(exist, ShouldBeTrue)
			So(v, ShouldNotBeNil)
			tg.EXPECT().Stop(gomock.Any()).Return(nil)
			err = m.PauseSubscription(ctx, id)
			So(err, ShouldBeNil)
			v, exist = m.getTrigger(id)
			So(exist, ShouldBeTrue)
			So(v, ShouldNotBeNil)
			Convey("start pause subscription", func() {
				err = m.StartSubscription(ctx, id)
				So(err, ShouldBeNil)
				v, exist = m.getTrigger(id)
				So(exist, ShouldBeTrue)
				So(v, ShouldNotBeNil)
			})
		})
	})
}

<<<<<<< HEAD
func TestResetOffsetToTimestamp(t *testing.T) {
	ctx := context.Background()
	Convey("test reset offset to timestamp", t, func() {
		id := vanus.NewTestID()
		ctrl := gomock.NewController(t)
		defer ctrl.Finish()
		tg := trigger.NewMockTrigger(ctrl)
		m := &worker{
			config:     Config{},
			triggerMap: make(map[vanus.ID]trigger.Trigger),
		}
		m.newTrigger = testNewTrigger(tg)
		Convey("reset offset no exist subscription", func() {
			err := m.ResetOffsetToTimestamp(ctx, id, time.Now().Unix())
			So(err, ShouldNotBeNil)
		})
		Convey("reset offset exist subscription", func() {
			tg.EXPECT().Init(gomock.Any()).AnyTimes().Return(nil)
			tg.EXPECT().Start(gomock.Any()).AnyTimes().Return(nil)
			err := m.AddSubscription(ctx, &primitive.Subscription{
				ID: id,
			})
			So(err, ShouldBeNil)
			tg.EXPECT().Stop(gomock.Any()).Return(nil)
			offsets := info.ListOffsetInfo{{EventLogID: vanus.NewTestID(), Offset: uint64(100)}}
			tg.EXPECT().ResetOffsetToTimestamp(gomock.Any(), gomock.Any()).Return(offsets, nil)
			triggerClient := controller.NewMockTriggerControllerClient(ctrl)
			m.client = triggerClient
			triggerClient.EXPECT().CommitOffset(gomock.Any(), gomock.Any()).Return(nil, nil)
			err = m.ResetOffsetToTimestamp(ctx, id, time.Now().Unix())
			So(err, ShouldBeNil)
		})
	})
}

=======
>>>>>>> 6b23e5a2
func TestWorker_Stop(t *testing.T) {
	// ctx := context.Background()
	ctx, cancel := context.WithCancel(context.Background())
	Convey("start stop", t, func() {
		ctrl := gomock.NewController(t)
		defer ctrl.Finish()
		tg := trigger.NewMockTrigger(ctrl)
		m := &worker{
			config:     Config{},
			stop:       cancel,
			triggerMap: make(map[vanus.ID]trigger.Trigger),
		}
		m.newTrigger = testNewTrigger(tg)
		id := vanus.NewTestID()
		tg.EXPECT().Init(gomock.Any()).Return(nil)
		tg.EXPECT().Start(gomock.Any()).AnyTimes().Return(nil)
		err := m.AddSubscription(ctx, &primitive.Subscription{
			ID: id,
		})
		So(err, ShouldBeNil)
		v, exist := m.getTrigger(id)
		So(exist, ShouldBeTrue)
		So(v, ShouldNotBeNil)
		triggerClient := controller.NewMockTriggerControllerClient(ctrl)
		m.client = triggerClient
		tg.EXPECT().Stop(gomock.Any()).AnyTimes().Return(nil)
		offsets := info.ListOffsetInfo{{EventLogID: vanus.NewTestID(), Offset: uint64(100)}}
		tg.EXPECT().GetOffsets(gomock.Any()).AnyTimes().Return(offsets)
		triggerClient.EXPECT().CommitOffset(gomock.Any(), gomock.Any()).Return(nil, nil)
		err = m.Stop(ctx)
		So(err, ShouldBeNil)
		v, exist = m.getTrigger(id)
		So(exist, ShouldBeFalse)
		So(v, ShouldBeNil)
	})
}

func TestWorker_Register(t *testing.T) {
	Convey("test register", t, func() {
		ctx := context.Background()
		ctrl := gomock.NewController(t)
		defer ctrl.Finish()
		addr := "test"
		m := &worker{
			config:     Config{TriggerAddr: addr},
			triggerMap: make(map[vanus.ID]trigger.Trigger),
		}
		triggerClient := controller.NewMockTriggerControllerClient(ctrl)
		m.client = triggerClient
		triggerClient.EXPECT().RegisterTriggerWorker(gomock.Any(), gomock.Any()).Return(nil, nil)
		err := m.Register(ctx)
		So(err, ShouldBeNil)
	})
}

func TestWorker_Unregister(t *testing.T) {
	Convey("test unregister", t, func() {
		ctx := context.Background()
		ctrl := gomock.NewController(t)
		defer ctrl.Finish()
		addr := "test"
		m := &worker{
			config:     Config{TriggerAddr: addr},
			triggerMap: make(map[vanus.ID]trigger.Trigger),
		}
		triggerClient := controller.NewMockTriggerControllerClient(ctrl)
		m.client = triggerClient
		triggerClient.EXPECT().UnregisterTriggerWorker(gomock.Any(), gomock.Any()).Return(nil, nil)
		err := m.Unregister(ctx)
		So(err, ShouldBeNil)
	})
}<|MERGE_RESOLUTION|>--- conflicted
+++ resolved
@@ -167,44 +167,6 @@
 	})
 }
 
-<<<<<<< HEAD
-func TestResetOffsetToTimestamp(t *testing.T) {
-	ctx := context.Background()
-	Convey("test reset offset to timestamp", t, func() {
-		id := vanus.NewTestID()
-		ctrl := gomock.NewController(t)
-		defer ctrl.Finish()
-		tg := trigger.NewMockTrigger(ctrl)
-		m := &worker{
-			config:     Config{},
-			triggerMap: make(map[vanus.ID]trigger.Trigger),
-		}
-		m.newTrigger = testNewTrigger(tg)
-		Convey("reset offset no exist subscription", func() {
-			err := m.ResetOffsetToTimestamp(ctx, id, time.Now().Unix())
-			So(err, ShouldNotBeNil)
-		})
-		Convey("reset offset exist subscription", func() {
-			tg.EXPECT().Init(gomock.Any()).AnyTimes().Return(nil)
-			tg.EXPECT().Start(gomock.Any()).AnyTimes().Return(nil)
-			err := m.AddSubscription(ctx, &primitive.Subscription{
-				ID: id,
-			})
-			So(err, ShouldBeNil)
-			tg.EXPECT().Stop(gomock.Any()).Return(nil)
-			offsets := info.ListOffsetInfo{{EventLogID: vanus.NewTestID(), Offset: uint64(100)}}
-			tg.EXPECT().ResetOffsetToTimestamp(gomock.Any(), gomock.Any()).Return(offsets, nil)
-			triggerClient := controller.NewMockTriggerControllerClient(ctrl)
-			m.client = triggerClient
-			triggerClient.EXPECT().CommitOffset(gomock.Any(), gomock.Any()).Return(nil, nil)
-			err = m.ResetOffsetToTimestamp(ctx, id, time.Now().Unix())
-			So(err, ShouldBeNil)
-		})
-	})
-}
-
-=======
->>>>>>> 6b23e5a2
 func TestWorker_Stop(t *testing.T) {
 	// ctx := context.Background()
 	ctx, cancel := context.WithCancel(context.Background())
