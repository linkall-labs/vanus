// Copyright 2023 Linkall Inc.
//
// Licensed under the Apache License, Version 2.0 (the "License");
// you may not use this file except in compliance with the License.
// You may obtain a copy of the License at
//
//     http://www.apache.org/licenses/LICENSE-2.0
//
// Unless required by applicable law or agreed to in writing, software
// distributed under the License is distributed on an "AS IS" BASIS,
// WITHOUT WARRANTIES OR CONDITIONS OF ANY KIND, either express or implied.
// See the License for the specific language governing permissions and
// limitations under the License.

package command

var (
	// for vsctl event.
	id                string
	dataFormat        string
	eventSource       string
	eventType         string
	eventData         string
	eventDeliveryTime string
	eventDelayTime    string
	dataFile          string
	printDataTemplate bool
	offset            int64
	number            int16
	detail            bool
	eventID           string
	eventCreateTime   string

	// for both of eventbus and subscription.
	eventbus            string
	eventlogID          uint64
	eventlogNum         int32
	sink                string
	filters             string
	transformer         string
	rateLimit           int32
	from                string
	subscriptionIDStr   string
	description         string
	subscriptionName    string
	disableSubscription bool

	orderedPushEvent     bool
	orderedPushEventStr  string
	disableDeadLetter    bool
	disableDeadLetterStr string

	subProtocol        string
	sinkCredentialType string
	sinkCredential     string
	deliveryTimeout    int32
	maxRetryAttempts   int32
	offsetTimestamp    uint64

	showSegment bool
	showBlock   bool

	// for cluster
	clusterConfigFile   string
	clusterVersion      string
	showInstallableList bool
	showUpgradeableList bool
	controllerReplicas  int32
	storeReplicas       int32
	triggerReplicas     int32

	// for connector
<<<<<<< HEAD
	connectorConfigFile string
	kind                string
	name                string
	ctype               string
	connectorVersion    string
	showConnectors      bool
=======
	configfile       string
	kind             string
	name             string
	ctype            string
	connectorVersion string
	showConnectors   bool

	startOffset uint64
	endOffset   uint64
>>>>>>> 2c5fd4da
)

const (
	AWSCredentialType    = "aws"
	GCloudCredentialType = "gcloud"
)<|MERGE_RESOLUTION|>--- conflicted
+++ resolved
@@ -70,15 +70,7 @@
 	triggerReplicas     int32
 
 	// for connector
-<<<<<<< HEAD
 	connectorConfigFile string
-	kind                string
-	name                string
-	ctype               string
-	connectorVersion    string
-	showConnectors      bool
-=======
-	configfile       string
 	kind             string
 	name             string
 	ctype            string
@@ -87,7 +79,6 @@
 
 	startOffset uint64
 	endOffset   uint64
->>>>>>> 2c5fd4da
 )
 
 const (
